module NIfTI

using CodecZlib, Mmap, MappedArrays, TranscodingStreams

import Base.getindex, Base.size, Base.ndims, Base.length, Base.write, Base64
export NIVolume, niread, niwrite, voxel_size, time_step, vox, getaffine, setaffine

include("parsers.jl")
include("extensions.jl")
include("volume.jl")
include("headers.jl")

"""
    NIVolume{T<:Number,N,R} <: AbstractArray{T,N}
An `N`-dimensional NIfTI volume, with raw data of type 
`R`. Note that if `R <: Number`, it will be converted to `Float32`. Additionally, the header is automatically
updated to be consistent with the raw volume. 

# Members
- `header`: a `NIfTIHeader`
- `extensions`: a Vector of `NIfTIExtension`s 
- `raw`: Raw data of type `R`
"""
struct NIVolume{T<:Number,N,R} <: AbstractArray{T,N}
    header::NIfTIHeader
    extensions::Vector{NIfTIExtension}
    raw::R
end
NIVolume(header::NIfTIHeader, extensions::Vector{NIfTIExtension}, raw::R) where {R} =
    niupdate(new(header, extensions, raw))

NIVolume(header::NIfTIHeader, extensions::Vector{NIfTIExtension}, raw::AbstractArray{T,N}) where {T<:Number,N} =
    NIVolume{typeof(one(T) * 1.0f0 + 1.0f0),N,typeof(raw)}(header, extensions, raw)
NIVolume(header::NIfTIHeader, raw::AbstractArray{T,N}) where {T<:Number,N} =
    NIVolume{typeof(one(T) * 1.0f0 + 1.0f0),N,typeof(raw)}(header, NIfTIExtension[], raw)

NIVolume(header::NIfTIHeader, extensions::Vector{NIfTIExtension}, raw::AbstractArray{Bool,N}) where {N} =
    NIVolume{Bool,N,typeof(raw)}(header, extensions, raw)
NIVolume(header::NIfTIHeader, raw::AbstractArray{Bool,N}) where {N} =
    NIVolume{Bool,N,typeof(raw)}(header, NIfTIExtension[], raw)

header(x::NIVolume) = getfield(x, :header)

include("coordinates.jl")

# Always in ms
"""
    time_step(header::NIfTIHeader)

Get the TR **in ms** from a `NIfTIHeader`.
"""
time_step(header::NIfTIHeader) =
    header.pixdim[5] * TIME_UNIT_MULTIPLIERS[header.xyzt_units>>3]

# Gets the size of a type in bits
nibitpix(t::Type) = Int16(sizeof(t) * 8)
nibitpix(::Type{Bool}) = Int16(1)

# Constructor
function NIVolume(
    # Optional MRI volume; if not given, an empty volume is used
    raw::AbstractArray{T}=Int16[],
    extensions::Union{Vector{NIfTIExtension},Nothing}=nothing;

    # Fields specified as UNUSED in NIfTI1 spec
    data_type::AbstractString="", db_name::AbstractString="", extents::Integer=Int32(0),
    session_error::Integer=Int16(0), regular::Integer=Int8(0), glmax::Integer=Int32(0),
    glmin::Integer=Int16(0),

    # The frequency encoding, phase encoding and slice dimensions.
    dim_info::NTuple{3,Integer}=(0, 0, 0),
    # Describes data contained in the file; for valid values, see
    # http://nifti.nimh.nih.gov/nifti-1/documentation/nifti1fields/nifti1fields_pages/group__NIfTI1__INTENT__CODES.html
    intent_p1::Real=0.0f0, intent_p2::Real=0.0f0, intent_p3::Real=0.0f0,
    intent_code::Integer=Int16(0), intent_name::AbstractString="",
    # Information about which slices were acquired, in case the volume has been padded
    slice_start::Integer=Int16(0), slice_end::Integer=Int16(0), slice_code=UInt8(0),
    # The size of each voxel and the time step. These are formulated in mm unless xyzt_units is
    # explicitly specified
    voxel_size::NTuple{3,Real}=(1.0f0, 1.0f0, 1.0f0), time_step::Real=0.0f0, xyzt_units=UInt8(18),
    # Slope and intercept by which volume shoudl be scaled
    scl_slope::Real=1.0f0, scl_inter::Real=0.0f0,
    # These describe how data should be scaled when displayed on the screen. They are probably
    # rarely used
    cal_max::Real=0.0f0, cal_min::Real=0.0f0,
    # The amount of time taken to acquire a slice
    slice_duration::Real=0.0f0,
    # Indicates a non-zero start point for time axis
    toffset::Real=0.0f0,

    # "Any text you like"
    descrip::AbstractString="",
    # Name of auxiliary file
    aux_file::AbstractString="",

    # Parameters for Method 2. See the NIfTI spec
    qfac::Float32=0.0f0, quatern_b::Real=0.0f0, quatern_c::Real=0.0f0, quatern_d::Real=0.0f0,
    qoffset_x::Real=0.0f0, qoffset_y::Real=0.0f0, qoffset_z::Real=0.0f0,
    # Orientation matrix for Method 3
    orientation::Union{Matrix{Float32},Nothing}=nothing) where {T<:Number}
    local t
    if isempty(raw)
        raw = Int16[]
        t = Int16
    else
        t = T
    end

    if extensions === nothing
        extensions = NIfTIExtension[]
    end

    method2 = qfac != 0 || quatern_b != 0 || quatern_c != 0 || quatern_d != 0 || qoffset_x != 0 ||
<<<<<<< HEAD
              qoffset_y != 0 || qoffset_z != 0
    method3 = orientation != nothing
=======
        qoffset_y != 0 || qoffset_z != 0
    method3 = orientation !== nothing
>>>>>>> 32e971fc

    if method2 && method3
        error("Orientation parameters for Method 2 and Method 3 are mutually exclusive")
    end

    if method3
        if size(orientation) != (3, 4)
            error("Orientation matrix must be of dimensions (3, 4)")
        end
    else
        orientation = zeros(Float32, 3, 4)
    end

    if slice_start == 0 && slice_end == 0 && dim_info[3] != 0
        slice_start = 0
        slice_end = size(raw, dim_info[3]) - 1
    end

    NIVolume(NIfTI1Header(SIZEOF_HDR1, string_tuple(data_type, 10), string_tuple(db_name, 18), extents, session_error,
            regular, to_dim_info(dim_info), to_dim_i16(size(raw)), intent_p1, intent_p2,
            intent_p3, intent_code, eltype_to_int16(t), nibitpix(t),
            slice_start, (qfac, voxel_size..., time_step, 0, 0, 0), 352,
            scl_slope,
            scl_inter,
            slice_end,
            UInt8(slice_code),
            UInt8(xyzt_units),
            cal_max, cal_min, slice_duration,
            toffset, glmax, glmin, string_tuple(descrip, 80), string_tuple(aux_file, 24), (method2 || method3),
            method3, quatern_b, quatern_c, quatern_d,
            qoffset_x, qoffset_y, qoffset_z, (orientation[1, :]...,),
            (orientation[2, :]...,), (orientation[3, :]...,), string_tuple(intent_name, 16), NP1_MAGIC), extensions, raw)
end

# Validates the header of a volume and updates it to match the volume's contents
function niupdate(vol::NIVolume{T,N,R}) where {T,N,R}
    vol.header.sizeof_hdr = SIZEOF_HDR1
    vol.header.dim = to_dim_i16(size(vol.raw))
    vol.header.datatype = eltype_to_int16(eltype(R))
    vol.header.bitpix = nibitpix(T)
    vol.header.vox_offset = isempty(vol.extensions) ? Int32(352) :
                            Int32(mapreduce(esize, +, vol.extensions) + SIZEOF_HDR1)
    vol
end

# Avoid method ambiguity
write(io::Base64.Base64EncodePipe, vol::NIVolume{UInt8,1}) = invoke(write, (IO, NIVolume{UInt8,1}), io, vol)

# Write a NIfTI file
function write(io::IO, vol::NIVolume)
    write(io, niupdate(vol).header)
    if isempty(vol.extensions)
        write(io, Int32(0))
    else
        for ex in vol.extensions
            sz = esize(ex)
            write(io, Int32(sz))
            write(io, Int32(ex.ecode))
            write(io, ex.edata)
            write(io, zeros(UInt8, sz - length(ex.edata)))
        end
    end
    if eltype(vol.raw) == Bool
        write(io, BitArray(vol.raw))
    else
        write(io, vol.raw)
    end
end

"""
    niwrite(path::AbstractString, vol::NIVolume)   

Write a NIVolume to a file specified by `path`.
"""
function niwrite(path::AbstractString, vol::NIVolume)
    if split(path, ".")[end] == "gz"
        io = open(path, "w")
        stream = GzipCompressorStream(io)
        write(stream, vol)
        close(stream)
        close(io)
    else
        io = open(path, "w")
        write(io, vol)
        close(io)
    end
end

# Read header from a NIfTI file
function read_header(io::IO)
    header_size = peek(io, Int32)
    if header_size == SIZEOF_HDR1 || bswap(header_size) == SIZEOF_HDR1
        header, swapped = read(io, NIfTI1Header)
        #error("This is not a NIfTI-1 file")
        return header, swapped
    end

    if header_size == SIZEOF_HDR2 || bswap(header_size) == SIZEOF_HDR2
        header, swapped = read(io, NIfTI2Header)
        #error("This is not a NIfTI-1 file")
        return header, swapped
    end
    error("This is not a NIfTI file")
end

# Look for a gzip header in an IOStream
function isgz(io::IO)
    try
        ret = read(io, UInt8) == 0x1F && read(io, UInt8) == 0x8B
        seekstart(io)
        ret
    catch err
        if isa(err, EOFError)
            @debug "reading the file resulted in an EOF error and \nthe end of the file was read.\nNo more data was available to read from the filestream.\nIt is likely that the file was corrupted or is empty (0 bytes)."
            rethrow(err)
        end
    end
end

"""
    niread(file; mmap=false, mode="r")

Read a NIfTI file to a NIVolume. Set `mmap=true` to memory map the volume.
"""
function niread(file::AbstractString; mmap::Bool=false, mode::AbstractString="r")
    io = niopen(file, mode)
    hdr, swapped = read_header(io)
    ex = read_extensions(io, hdr.vox_offset - 352)

    if hdr.magic === NP1_MAGIC || hdr.magic == NP2_MAGIC
        vol = read_volume(io, to_eltype(hdr.datatype), to_dimensions(hdr.dim), mmap)
    else
        vol = read_volume(niopen(hdr_to_img(file), mode), to_eltype(hdr.datatype), to_dimensions(hdr.dim), mmap)
    end

    if swapped && sizeof(eltype(vol)) > 1
        return NIVolume(hdr, ex, mappedarray(ntoh, hton, vol))
    else
        return NIVolume(hdr, ex, vol)
    end
end

# Allow file to be indexed like an array, but with indices yielding scaled data
@inline getindex(f::NIVolume{T}, idx::Vararg{Int}) where {T} =
    f.header.scl_slope == zero(typeof(f.header.scl_slope)) ?
    getindex(f.raw, idx...,) :
    getindex(f.raw, idx...,) * f.header.scl_slope + f.header.scl_inter

add1(x::Union{AbstractArray{T},T}) where {T<:Integer} = x + 1
add1(::Colon) = Colon()

"""
    vox(f::NIVolume, args...,)

Get the value of a voxel from volume `f`, scaled by slope and intercept given in header, with 0-based indexing.
`args` are the voxel indices and the length should be the number of dimensions in `f`.
"""
@inline vox(f::NIVolume, args...,) = getindex(f, map(add1, args)...,)

size(f::NIVolume) = size(f.raw)
size(f::NIVolume, d) = size(f.raw, d)
ndims(f::NIVolume) = ndims(f.raw)
length(f::NIVolume) = length(f.raw)
lastindex(f::NIVolume) = lastindex(f.raw)

end<|MERGE_RESOLUTION|>--- conflicted
+++ resolved
@@ -111,13 +111,8 @@
     end
 
     method2 = qfac != 0 || quatern_b != 0 || quatern_c != 0 || quatern_d != 0 || qoffset_x != 0 ||
-<<<<<<< HEAD
               qoffset_y != 0 || qoffset_z != 0
-    method3 = orientation != nothing
-=======
-        qoffset_y != 0 || qoffset_z != 0
     method3 = orientation !== nothing
->>>>>>> 32e971fc
 
     if method2 && method3
         error("Orientation parameters for Method 2 and Method 3 are mutually exclusive")
